# Copyright © 2022 CISPA Helmholtz Center for Information Security.
# Author: Dominic Steinhöfel.
#
# This file is part of ISLa.
#
# ISLa is free software: you can redistribute it and/or modify
# it under the terms of the GNU General Public License as published by
# the Free Software Foundation, either version 3 of the License, or
# (at your option) any later version.
#
# ISLa is distributed in the hope that it will be useful,
# but WITHOUT ANY WARRANTY; without even the implied warranty of
# MERCHANTABILITY or FITNESS FOR A PARTICULAR PURPOSE.  See the
# GNU General Public License for more details.
#
# You should have received a copy of the GNU General Public License
# along with ISLa.  If not, see <http://www.gnu.org/licenses/>.

import functools
import heapq
import logging
import os
import random
import string
import sys
import unittest
from typing import cast, Optional, Dict, List, Callable, Union, Set
from xml.dom import minidom
from xml.sax.saxutils import escape

import pytest
import z3
from grammar_graph import gg
from orderedset import OrderedSet

import isla.derivation_tree
import isla.evaluator
from isla import isla_shortcuts as sc
from isla import language
from isla.derivation_tree import DerivationTree
from isla.evaluator import well_formed
from isla.existential_helpers import DIRECT_EMBEDDING, SELF_EMBEDDING, CONTEXT_ADDITION
from isla.fuzzer import GrammarFuzzer, GrammarCoverageFuzzer
from isla.helpers import crange, Exceptional, Maybe, to_id, canonical
from isla.isla_predicates import (
    BEFORE_PREDICATE,
    COUNT_PREDICATE,
    STANDARD_SEMANTIC_PREDICATES,
    STANDARD_STRUCTURAL_PREDICATES,
)
from isla.language import (
    VariablesCollector,
    parse_isla,
    start_constant,
    SemanticPredicate,
    SemPredEvalResult,
    parse_bnf,
)
from isla.parser import EarleyParser, PEGParser
from isla.solver import (
    ISLaSolver,
    SolutionState,
    CostSettings,
    CostWeightVector,
    get_quantifier_chains,
    CostComputer,
    GrammarBasedBlackboxCostComputer,
    implies,
    equivalent,
    UnknownResultError,
    SemanticError,
    create_fixed_length_tree,
    generate_abstracted_trees,
    nullable_nonterminals,
    smt_formulas_referring_to_subtrees,
)
from isla.type_defs import Grammar, ImmutableList
from isla.z3_helpers import z3_eq, smt_string_val_to_string
from isla_formalizations import rest, tar, simple_tar, scriptsizec
from isla_formalizations.csv import csv_lint, CSV_GRAMMAR, CSV_HEADERBODY_GRAMMAR
from isla_formalizations.tar import extract_tar
from isla_formalizations.xml_lang import (
    XML_GRAMMAR_WITH_NAMESPACE_PREFIXES,
    XML_NAMESPACE_CONSTRAINT,
    XML_WELLFORMEDNESS_CONSTRAINT,
    XML_GRAMMAR,
    validate_xml,
    XML_NO_ATTR_REDEF_CONSTRAINT,
)
from test_data import LANG_GRAMMAR, SIMPLE_CSV_GRAMMAR, CONFIG_GRAMMAR
from test_helpers import parse


class TestSolver(unittest.TestCase):
    def test_atomic_smt_formula(self):
        assgn = language.Constant("$assgn", "<assgn>")
        formula = language.SMTFormula(
            z3_eq(assgn.to_smt(), z3.StringVal("x := x")), assgn
        )
        self.execute_generation_test(formula, num_solutions=1)

    def test_simple_universal_formula(self):
        start = language.Constant("$start", "<start>")
        var1 = language.BoundVariable("$var", "<var>")

        formula = sc.forall(
            var1,
            start,
            sc.smt_for(cast(z3.BoolRef, z3_eq(var1.to_smt(), z3.StringVal("x"))), var1),
        )

        self.execute_generation_test(formula, max_number_free_instantiations=1)

    def test_simple_universal_formula_with_bind(self):
        mgr = language.VariableManager(LANG_GRAMMAR)
        formula = mgr.create(
            sc.forall_bind(
                language.BindExpression(mgr.bv("$var1", "<var>")),
                mgr.bv("$rhs", "<rhs>"),
                mgr.const("$start", "<start>"),
                mgr.smt(
                    cast(z3.BoolRef, z3_eq(mgr.bv("$var1").to_smt(), z3.StringVal("x")))
                ),
            )
        )

        self.execute_generation_test(formula)

    def test_simple_existential_formula(self):
        mgr = language.VariableManager(LANG_GRAMMAR)
        start = language.Constant("$start", "<start>")

        formula = mgr.create(
            sc.exists(
                mgr.bv("$var", "<var>"),
                start,
                mgr.smt(z3_eq(mgr.bv("$var").to_smt(), z3.StringVal("x"))),
            )
        )

        self.execute_generation_test(
            formula,
            num_solutions=50,
            max_number_free_instantiations=1,
            enforce_unique_trees_in_queue=False,
            cost_computer=GrammarBasedBlackboxCostComputer(
                CostSettings(
                    CostWeightVector(
                        tree_closing_cost=5,
                        constraint_cost=0,
                        derivation_depth_penalty=10,
                        low_k_coverage_penalty=20,
                        low_global_k_path_coverage_penalty=40,
                    ),
                    k=4,
                ),
                gg.GrammarGraph.from_grammar(LANG_GRAMMAR),
            ),
        )

    def test_simple_existential_formula_with_bind(self):
        start = language.Constant("$start", "<start>")
        rhs = language.BoundVariable("$rhs", "<rhs>")
        var1 = language.BoundVariable("$var", "<var>")

        formula = sc.exists_bind(
            language.BindExpression(var1),
            rhs,
            start,
            sc.smt_for(z3_eq(var1.to_smt(), z3.StringVal("x")), var1),
        )

        self.execute_generation_test(formula, num_solutions=50)

    def test_conjunction_of_qfd_formulas(self):
        start = language.Constant("$start", "<start>")
        assgn = language.BoundVariable("$assgn", "<assgn>")
        rhs_1 = language.BoundVariable("$rhs_1", "<rhs>")
        rhs_2 = language.BoundVariable("$rhs_2", "<rhs>")
        var_1 = language.BoundVariable("$var1", "<var>")
        var_2 = language.BoundVariable("$var2", "<var>")

        formula = sc.forall_bind(
            language.BindExpression(var_1),
            rhs_1,
            start,
            sc.smt_for(z3_eq(var_1.to_smt(), z3.StringVal("x")), var_1),
        ) & sc.forall_bind(
            var_2 + " := " + rhs_2,
            assgn,
            start,
            sc.smt_for(z3_eq(var_2.to_smt(), z3.StringVal("y")), var_2),
        )

        self.execute_generation_test(formula)

    def test_xml(self):
        constraint = """
forall <xml-tree> tree="<{<id> opid}[ <xml-attribute>]><inner-xml-tree></{<id> clid}>" in start:
    (= opid clid)"""

        self.execute_generation_test(
            constraint,
            grammar=XML_GRAMMAR,
            max_number_free_instantiations=1,
            num_solutions=30,
            cost_computer=GrammarBasedBlackboxCostComputer(
                CostSettings(
                    CostWeightVector(
                        tree_closing_cost=16,
                        constraint_cost=7,
                        derivation_depth_penalty=13,
                        low_k_coverage_penalty=26,
                        low_global_k_path_coverage_penalty=20,
                    )
                ),
                gg.GrammarGraph.from_grammar(XML_GRAMMAR),
            ),
        )

    def test_get_quantifier_chains(self):
        chains_1 = get_quantifier_chains(XML_WELLFORMEDNESS_CONSTRAINT)
        self.assertEqual(1, len(chains_1))
        chains_2 = get_quantifier_chains(XML_NAMESPACE_CONSTRAINT)
        self.assertEqual(2, len(chains_2))
        all_chains = get_quantifier_chains(
            XML_WELLFORMEDNESS_CONSTRAINT & XML_NAMESPACE_CONSTRAINT
        )
        self.assertEqual(3, len(all_chains))
        self.assertEqual(set(chains_1) | set(chains_2), set(all_chains))

    def test_xml_with_prefixes(self):
        # TODO: Check how we can generate (more) prefixed attributes.
        self.execute_generation_test(
            XML_NAMESPACE_CONSTRAINT
            & XML_WELLFORMEDNESS_CONSTRAINT
            & XML_NO_ATTR_REDEF_CONSTRAINT,
            grammar=XML_GRAMMAR_WITH_NAMESPACE_PREFIXES,
            max_number_free_instantiations=1,
            num_solutions=50,
            enforce_unique_trees_in_queue=True,
            custom_test_func=validate_xml,
            cost_computer=GrammarBasedBlackboxCostComputer(
                CostSettings(
                    CostWeightVector(
                        tree_closing_cost=9.5,
                        constraint_cost=0,
                        derivation_depth_penalty=6,
                        low_k_coverage_penalty=0,
                        low_global_k_path_coverage_penalty=13,
                    ),
                    k=4,
                ),
                gg.GrammarGraph.from_grammar(XML_GRAMMAR_WITH_NAMESPACE_PREFIXES),
            ),
        )

    def test_declared_before_used(self):
        mgr = language.VariableManager(LANG_GRAMMAR)
        formula: language.Formula = mgr.create(
            sc.forall_bind(
                mgr.bv("$lhs_1", "<var>") + " := " + mgr.bv("$rhs_1", "<rhs>"),
                mgr.bv("$assgn_1", "<assgn>"),
                mgr.const("$start", "<start>"),
                sc.forall(
                    mgr.bv("$var", "<var>"),
                    mgr.bv("$rhs_1"),
                    sc.exists_bind(
                        mgr.bv("$lhs_2", "<var>") + " := " + mgr.bv("$rhs_2", "<rhs>"),
                        mgr.bv("$assgn_2", "<assgn>"),
                        mgr.const("$start"),
                        sc.before(mgr.bv("$assgn_2"), mgr.bv("$assgn_1"))
                        & mgr.smt(
                            z3_eq(mgr.bv("$lhs_2").to_smt(), mgr.bv("$var").to_smt())
                        ),
                    ),
                ),
            )
        )

        self.execute_generation_test(
            formula,
            max_number_free_instantiations=1,
            max_number_smt_instantiations=1,
            num_solutions=40,
            cost_computer=GrammarBasedBlackboxCostComputer(
                CostSettings(
                    CostWeightVector(
                        tree_closing_cost=7,
                        constraint_cost=5,
                        derivation_depth_penalty=15,
                        low_k_coverage_penalty=20,
                        low_global_k_path_coverage_penalty=10,
                    ),
                    k=3,
                ),
                gg.GrammarGraph.from_grammar(LANG_GRAMMAR),
            ),
        )

    def test_declared_before_used_concrete_syntax(self):
        formula = """
forall <assgn> assgn_1="<var> := {<var> rhs}" in start:
  exists <assgn> assgn_2="{<var> lhs} := <rhs>" in start:
    (before(assgn_2, assgn_1) and (= lhs rhs))
"""

        self.execute_generation_test(
            formula,
            structural_predicates={BEFORE_PREDICATE},
            max_number_free_instantiations=1,
            cost_computer=GrammarBasedBlackboxCostComputer(
                CostSettings(
                    CostWeightVector(
                        tree_closing_cost=7,
                        constraint_cost=3.25,
                        derivation_depth_penalty=15,
                        low_k_coverage_penalty=21.5,
                        low_global_k_path_coverage_penalty=12.5,
                    ),
                    k=4,
                ),
                gg.GrammarGraph.from_grammar(LANG_GRAMMAR),
            ),
            num_solutions=50,
        )

    def test_solve_assgn_lang_without_constraint(self):
        self.execute_generation_test(
            max_number_free_instantiations=10,
            num_solutions=10,
        )

    def test_solve_assgn_lang_without_constraint_low_free_instantiations(self):
        try:
            self.execute_generation_test(
                max_number_free_instantiations=5,
                num_solutions=10,
            )
        except AssertionError as aerr:
            self.assertIn("Only found 5 solutions", str(aerr))

    def test_declared_before_used_concrete_simplified_syntax(self):
        formula = """
exists <assgn> assgn:
  (before(assgn, <assgn>) and <assgn>.<rhs>.<var> = assgn.<var>)
"""

        grammar = f"""<start> ::= <stmt>
<stmt> ::= <assgn> | <assgn> " ; " <stmt>
<assgn> ::= <var> " := " <rhs>
<rhs> ::= <var> | <digit>
<var> ::= {' | '.join(map(lambda c: f'"{c}"', string.ascii_lowercase))}
<digit> ::= {' | '.join(map(lambda c: f'"{c}"', string.digits))}"""

        self.execute_generation_test(
            formula,
            grammar=grammar,
            structural_predicates={BEFORE_PREDICATE},
            max_number_free_instantiations=1,
            cost_computer=GrammarBasedBlackboxCostComputer(
                CostSettings(
                    CostWeightVector(
                        tree_closing_cost=6,
                        constraint_cost=3.25,
                        derivation_depth_penalty=15,
                        low_k_coverage_penalty=21.5,
                        low_global_k_path_coverage_penalty=12.5,
                    ),
                    k=4,
                ),
                gg.GrammarGraph.from_grammar(LANG_GRAMMAR),
            ),
            num_solutions=50,
        )

    def test_simple_csv_rows_equal_length(self):
        property = """
forall <csv-header> hline in start:
  exists int colno:
    ((>= (str.to.int colno) 3) and 
    ((<= (str.to.int colno) 5) and 
     (count(hline, "<csv-field>", colno) and 
     forall <csv-record> line in start:
       count(line, "<csv-field>", colno))))
"""

        self.execute_generation_test(
            property,
            grammar=SIMPLE_CSV_GRAMMAR,
            semantic_predicates={COUNT_PREDICATE},
            max_number_free_instantiations=1,
            max_number_smt_instantiations=3,
            enforce_unique_trees_in_queue=False,
            num_solutions=20,
        )

    def test_csv_rows_equal_length_simpler(self):
        property = """
exists int num:
  forall <csv-record> elem in start:
    ((>= (str.to.int num) 1) and
     count(elem, "<raw-field>", num))"""

        self.execute_generation_test(
            property,
            semantic_predicates={COUNT_PREDICATE},
            grammar=CSV_GRAMMAR,
            custom_test_func=csv_lint,
            num_solutions=30,
            max_number_free_instantiations=1,
            max_number_smt_instantiations=2,
            enforce_unique_trees_in_queue=False,
            global_fuzzer=False,
            fuzzer_factory=functools.partial(
                GrammarFuzzer, min_nonterminals=0, max_nonterminals=30
            ),
        )

    def test_csv_rows_equal_length(self):
        property = """
forall <csv-header> hline in start:
  exists int colno:
    ((>= (str.to.int colno) 1) and 
    ((<= (str.to.int colno) 5) and 
     (count(hline, "<raw-field>", colno) and 
     forall <csv-record> line in start:
       count(line, "<raw-field>", colno))))
"""

        self.execute_generation_test(
            property,
            semantic_predicates={COUNT_PREDICATE},
            grammar=CSV_GRAMMAR,
            custom_test_func=csv_lint,
            num_solutions=90,
            max_number_free_instantiations=1,
            max_number_smt_instantiations=3,
            enforce_unique_trees_in_queue=False,
            global_fuzzer=False,
            fuzzer_factory=functools.partial(
                GrammarFuzzer, min_nonterminals=0, max_nonterminals=30
            ),
        )

    def test_csv_rows_equal_length_more_complex(self):
        property = """
forall <csv-header> header in start:
  forall <csv-body> body in start:
    forall <csv-record> hline in header:
      exists int colno:
        ((>= (str.to.int colno) 3) and 
         (<= (str.to.int colno) 5) and
         count(hline, "<raw-field>", colno) and 
         forall <csv-record> line in body:
            count(line, "<raw-field>", colno))
"""

        self.execute_generation_test(
            property,
            semantic_predicates={COUNT_PREDICATE},
            grammar=CSV_HEADERBODY_GRAMMAR,
            custom_test_func=csv_lint,
            num_solutions=20,
            max_number_free_instantiations=1,
            max_number_smt_instantiations=1,
            enforce_unique_trees_in_queue=False,
            global_fuzzer=True,
        )

    def test_negated_csv_rows_equal_length(self):
        property = parse_isla(
            """
exists <csv-header> header in start:
  exists <csv-body> body in start:
    exists <csv-record> hline in header:
      forall int colno:
        (not(>= (str.to_int colno) 3) or 
         not(<= (str.to_int colno) 5) or
         not(count(hline, "<raw-field>", colno)) or 
         exists <csv-record> line in body:
           not(count(line, "<raw-field>", colno)))
""",
            CSV_HEADERBODY_GRAMMAR,
            semantic_predicates={COUNT_PREDICATE},
        )

        # We don't find infinite solutions here, problem with existentially quantified top-level formulas...
        self.execute_generation_test(
            property,
            semantic_predicates={COUNT_PREDICATE},
            grammar=CSV_HEADERBODY_GRAMMAR,
            custom_test_func=lambda t: isinstance(csv_lint(t), str),
            num_solutions=32,  # Max number reachable
            max_number_free_instantiations=2,
            max_number_smt_instantiations=1,
            enforce_unique_trees_in_queue=False,
            global_fuzzer=True,
            debug=True,
            cost_computer=GrammarBasedBlackboxCostComputer(
                CostSettings(
                    CostWeightVector(
                        tree_closing_cost=7,
                        constraint_cost=5,
                        derivation_depth_penalty=15,
                        low_k_coverage_penalty=20,
                        low_global_k_path_coverage_penalty=10,
                    ),
                    k=3,
                ),
                gg.GrammarGraph.from_grammar(CSV_HEADERBODY_GRAMMAR),
            ),
        )

    def test_simple_equal_length_csv_negated(self):
        # Original property:
        # exists int colno:
        #   forall <csv-record> record in start:
        #     count(record, "<raw-field>", colno)
        property = """
forall int colno:
  exists <csv-record> record in start:
    not(count(record, "<raw-field>", colno))"""

        self.execute_generation_test(
            property,
            grammar=CSV_GRAMMAR,
            custom_test_func=lambda t: isinstance(csv_lint(t), str),
            num_solutions=40,
            max_number_free_instantiations=1,
            max_number_smt_instantiations=1,
            enforce_unique_trees_in_queue=False,
            global_fuzzer=True,
            debug=True,
        )

    @pytest.mark.flaky(reruns=3, reruns_delay=2)
    def test_rest(self):
        random.seed(10)
        self.execute_generation_test(
            rest.LENGTH_UNDERLINE
            & rest.DEF_LINK_TARGETS
            & rest.NO_LINK_TARGET_REDEF
            & rest.LIST_NUMBERING_CONSECUTIVE,
            custom_test_func=rest.render_rst,
            grammar=rest.REST_GRAMMAR,
            max_number_free_instantiations=1,
            max_number_smt_instantiations=1,
            num_solutions=50,
            enforce_unique_trees_in_queue=True,
            # tree_insertion_methods=0,
            # print_only=True,
            cost_computer=GrammarBasedBlackboxCostComputer(
                CostSettings(
                    CostWeightVector(
                        tree_closing_cost=7,
                        constraint_cost=1.5,
                        derivation_depth_penalty=2.5,
                        low_k_coverage_penalty=2,
                        low_global_k_path_coverage_penalty=18,
                    ),
                    k=4,
                ),
                gg.GrammarGraph.from_grammar(rest.REST_GRAMMAR),
                reset_coverage_after_n_round_with_no_coverage=500,
            ),
        )

    def test_scriptsize_c_def_before_use(self):
        self.execute_generation_test(
            scriptsizec.SCRIPTSIZE_C_DEF_USE_CONSTR
            & scriptsizec.SCRIPTSIZE_C_NO_REDEF_CONSTR,
            grammar=scriptsizec.SCRIPTSIZE_C_GRAMMAR,
            max_number_free_instantiations=1,
            max_number_smt_instantiations=2,
            enforce_unique_trees_in_queue=True,
            custom_test_func=scriptsizec.compile_scriptsizec_clang,
            num_solutions=50,
            cost_computer=GrammarBasedBlackboxCostComputer(
                CostSettings(
                    CostWeightVector(
                        tree_closing_cost=5.5,
                        constraint_cost=2,
                        derivation_depth_penalty=6,
                        low_k_coverage_penalty=2,
                        low_global_k_path_coverage_penalty=21,
                    ),
                    k=3,
                ),
                gg.GrammarGraph.from_grammar(scriptsizec.SCRIPTSIZE_C_GRAMMAR),
                reset_coverage_after_n_round_with_no_coverage=100,
            ),
            # print_only=True
        )

    def test_scriptsize_c_redef(self):
        self.execute_generation_test(
            scriptsizec.SCRIPTSIZE_C_NO_REDEF_CONSTR,
            grammar=scriptsizec.SCRIPTSIZE_C_GRAMMAR,
            max_number_free_instantiations=1,
            max_number_smt_instantiations=2,
            enforce_unique_trees_in_queue=True,
            # custom_test_func=scriptsizec.compile_scriptsizec_clang,
            num_solutions=50,
            cost_computer=GrammarBasedBlackboxCostComputer(
                CostSettings(
                    CostWeightVector(
                        tree_closing_cost=10,
                        constraint_cost=0,
                        derivation_depth_penalty=9,
                        low_k_coverage_penalty=28,
                        low_global_k_path_coverage_penalty=4,
                    ),
                    k=4,
                ),
                gg.GrammarGraph.from_grammar(scriptsizec.SCRIPTSIZE_C_GRAMMAR),
            ),
            # print_only=True
        )

    @pytest.mark.skip(
        reason="Have to disable assertions to run this test, disabling in CI pipeline."
    )
    def test_tar(self):
        sys.setrecursionlimit(1500)
        self.execute_generation_test(
            tar.TAR_CONSTRAINTS,
            grammar=tar.TAR_GRAMMAR,
            max_number_free_instantiations=1,
            max_number_smt_instantiations=1,
            enforce_unique_trees_in_queue=False,
            # debug=True,
            num_solutions=60,
            custom_test_func=extract_tar,
            cost_computer=GrammarBasedBlackboxCostComputer(
                CostSettings(
                    CostWeightVector(
                        tree_closing_cost=12,
                        constraint_cost=1,
                        derivation_depth_penalty=2,
                        low_k_coverage_penalty=0,
                        low_global_k_path_coverage_penalty=0,
                    ),
                    k=4,
                ),
                gg.GrammarGraph.from_grammar(tar.TAR_GRAMMAR),
            ),
            tree_insertion_methods=DIRECT_EMBEDDING | SELF_EMBEDDING,
        )

    def test_simple_tar(self):
        self.execute_generation_test(
            simple_tar.TAR_CONSTRAINTS,
            grammar=simple_tar.SIMPLE_TAR_GRAMMAR,
            max_number_free_instantiations=1,
            max_number_smt_instantiations=1,
            enforce_unique_trees_in_queue=False,
            debug=True,
            num_solutions=10,
        )

    @staticmethod
    def state_tree_to_xml(
        root: SolutionState,
        tree: Dict[SolutionState, List[SolutionState]],
        costs: Dict[SolutionState, float],
        prettify=True,
        seen: Optional[Set[SolutionState]] = None,
    ) -> str:
        if seen and root in seen:
            return ""

        if root not in tree:
            children_string = ""
        else:
            children_string = (
                "<children>"
                + "".join(
                    [
                        TestSolver.state_tree_to_xml(
                            child, tree, costs, False, (seen or set()) | {root}
                        )
                        for child in tree[root]
                    ]
                )
                + "</children>"
            )

        special_char_map = {
            "\x00": "&lt;NUL&gt;",
            "\x0b": "&lt;VTAB&gt;",
            "\x0c": "&lt;FFEED&gt;",
        }

        result = (
            "<state>"
            + "<constraint>"
            + escape(str(root.constraint), special_char_map)
            + "</constraint>"
            + "<tree>"
            + escape(str(root.tree), special_char_map)
            + "</tree>"
            + "<cost>"
            + str(costs[root])
            + "</cost>"
            + "<hash>"
            + str(hash(root))
            + "</hash>"
            + children_string
            + "</state>"
        )

        if prettify:
            return minidom.parseString(result).toprettyxml(indent="    ")
        else:
            return result

    def test_parse(self):
        constraint = "<pagesize> = <bufsize>"
        solver = ISLaSolver(CONFIG_GRAMMAR, constraint)

        self.assertEqual(
            "pagesize=12\nbufsize=12", str(solver.parse("pagesize=12\nbufsize=12"))
        )

        self.assertTrue(
            Exceptional.of(lambda: solver.parse("Xpagesize=12\nbufsize=12"))
            .map(lambda _: False)
            .recover(lambda e: isinstance(e, SyntaxError))
        )

        self.assertTrue(
            Exceptional.of(lambda: solver.parse("pagesize=12\nbufsize=21"))
            .map(lambda _: False)
            .recover(lambda e: isinstance(e, SemanticError))
        )

    def test_check(self):
        constraint = "<pagesize> = <bufsize>"
        solver = ISLaSolver(CONFIG_GRAMMAR, constraint)

        self.assertTrue(solver.check("pagesize=12\nbufsize=12"))
        self.assertFalse(solver.check("pagesize=12\nbufsize=1200"))

    def test_solve_config_grammar_leaddigit_equality(self):
        # This raised an exception
        solver = ISLaSolver(
            CONFIG_GRAMMAR,
            'forall <int> i="<leaddigit>" in <start>: (i = "7")',
            max_number_free_instantiations=1,
            max_number_smt_instantiations=1,
        )

        for _ in range(10):
            solution = solver.solve()
            logging.getLogger(type(self).__name__).info(f"Found solution: {solution}")
            for _, int_tree in solution.filter(lambda n: n.value == "<int>"):
                self.assertTrue(len(str(int_tree)) > 1 or str(int_tree) == "7")

        solver = ISLaSolver(
            CONFIG_GRAMMAR,
            'forall <int> i="<leaddigit><digits>" in <start>: (i = "7")',
            max_number_free_instantiations=1,
            max_number_smt_instantiations=1,
        )

        for i in range(10):
            try:
                solution = solver.solve()
                logging.getLogger(type(self).__name__).info(
                    f"Found solution: {solution}"
                )
                for _, int_tree in solution.filter(lambda n: n.value == "<int>"):
                    self.assertTrue(str(int_tree) == "7")
            except StopIteration:
                self.assertEqual(1, i)  # Only 1 solution
                break

    def test_check_unknown(self):
        never_ready = SemanticPredicate(
            "neverReady", 1, lambda _, __: SemPredEvalResult(None), binds_tree=True
        )

        solver = ISLaSolver(
            LANG_GRAMMAR, "neverReady(<var>)", semantic_predicates={never_ready}
        )

        self.assertTrue(
            Exceptional.of(lambda: solver.check("x := 1"))
            .map(lambda _: False)
            .recover(lambda e: isinstance(e, UnknownResultError))
            .a
        )

    def test_start_nonterminal(self):
        result = parse_isla('forall <var> in <start>: <var> = "a"')
        expected = parse_isla('forall <var> in start: (= <var> "a")')
        self.assertEqual(expected, result)

    def test_length_indexed_strings(self):
        PASCAL_STRING_GRAMMAR = {
            "<start>": ["<string>"],
            "<string>": ["<length><chars>"],
            "<length>": ["<high-byte><low-byte>"],
            "<high-byte>": ["<byte>"],
            "<low-byte>": ["<byte>"],
            "<byte>": crange("\x00", "\xff"),
            "<chars>": ["", "<char><chars>"],
            "<char>": list(string.printable),
        }

        solver = ISLaSolver(
            PASCAL_STRING_GRAMMAR,
            """
str.to_code(<string>.<length>.<low-byte>) =
str.len(<string>.<chars>) and 
<string>.<length>.<high-byte> = str.from_code(0)""",
        )

        solution = solver.solve()

        high_byte = solution.filter(lambda n: n.value == "<high-byte>")[0][1]
        low_byte = solution.filter(lambda n: n.value == "<low-byte>")[0][1]
        chars = solution.filter(lambda n: n.value == "<chars>")[0][1]

        self.assertEqual(0, ord(str(high_byte)))
        self.assertEqual(len(str(chars)), ord(str(low_byte)))

    def test_unsatisfiable_smt_atom(self):
        solver = ISLaSolver(LANG_GRAMMAR, '<var> = "aa"', activate_unsat_support=True)

        self.assertTrue(
            Exceptional.of(solver.solve)
            .map(lambda _: False)
            .recover(lambda e: isinstance(e, StopIteration))
        )

    def test_unsatisfiable_smt_conjunction(self):
        solver = ISLaSolver(
            LANG_GRAMMAR, '<var> = "a" and <var> = "b"', activate_unsat_support=True
        )

        self.assertTrue(
            Exceptional.of(solver.solve)
            .map(lambda _: False)
            .recover(lambda e: isinstance(e, StopIteration))
        )

    def test_unsatisfiable_smt_quantified_conjunction(self):
        solver = ISLaSolver(
            LANG_GRAMMAR,
            '''
forall <assgn> assgn_1="{<var> var_1} := <rhs>" in <start>:
  var_1 = "a" and
forall <assgn> assgn_2="{<var> var_2} := <rhs>" in <start>:
  var_2 = "b"''',
            activate_unsat_support=True,
        )

        self.assertTrue(
            Exceptional.of(solver.solve)
            .map(lambda _: False)
            .recover(lambda e: isinstance(e, StopIteration))
        )

    def test_unsatisfiable_smt_formulas(self):
        solver = ISLaSolver(
            LANG_GRAMMAR,
            'start = "x := 1"',  # Formula here is just dummy.
            activate_unsat_support=True,
        )

        tree = DerivationTree(
            "<start>",
            (
                DerivationTree(
                    "<stmt>",
                    (
                        DerivationTree(
                            "<assgn>",
                            (
                                DerivationTree("<var>"),
                                DerivationTree(" := ", ()),
                                DerivationTree("<rhs>"),
                            ),
                        ),
                    ),
                ),
            ),
        )
        var_node = tree.get_subtree((0, 0, 0))

        var_1 = language.BoundVariable("var_1", "<var>")
        formula_1 = language.SMTFormula(
            z3_eq(var_1.to_smt(), z3.StringVal("a")),
            instantiated_variables=OrderedSet([var_1]),
            substitutions={var_1: var_node},
        )

        var_2 = language.BoundVariable("var_2", "<var>")
        formula_2 = language.SMTFormula(
            z3_eq(var_2.to_smt(), z3.StringVal("b")),
            instantiated_variables=OrderedSet([var_2]),
            substitutions={var_2: var_node},
        )

        result = solver.eliminate_all_semantic_formulas(
            SolutionState(formula_1 & formula_2, tree)
        )
        self.assertTrue(result.is_present())
        result.if_present(lambda a: self.assertEqual([], a))

    def test_unsatisfiable_forall_exists_formula(self):
        solver = ISLaSolver(
            LANG_GRAMMAR,
            """
forall <assgn> assgn_1:
  exists <assgn> assgn_2:
    before(assgn_2, assgn_1)""",
            activate_unsat_support=True,
        )

        self.assertTrue(
            Exceptional.of(solver.solve)
            .map(lambda _: False)
            .recover(lambda e: isinstance(e, StopIteration))
        )

    def test_unsatisfiable_existential_formula(self):
        tree = DerivationTree(
            "<start>",
            (
                (
                    DerivationTree(
                        "<stmt>",
                        (
                            DerivationTree("<assgn>", id=2),
                            DerivationTree(" ; ", (), id=3),
                            DerivationTree("<stmt>", id=4),
                        ),
                        id=1,
                    )
                ),
            ),
            id=0,
        )

        formula = parse_isla(
            """
forall <assgn> assgn_1:
  exists <assgn> assgn_2:
    before(assgn_2, assgn_1)""",
            LANG_GRAMMAR,
            structural_predicates={BEFORE_PREDICATE},
        ).inner_formula.substitute_expressions(
            {
                start_constant(): tree,
                language.BoundVariable("assgn_1", "<assgn>"): tree.get_subtree((0, 0)),
            }
        )

        solver = ISLaSolver(
            LANG_GRAMMAR,
            """
forall <assgn> assgn_1:
  exists <assgn> assgn_2:
    before(assgn_2, assgn_1)""",
            activate_unsat_support=True,  # This is crucial.
        )

        solver.queue = []
        heapq.heappush(solver.queue, (0, SolutionState(formula, tree)))

        self.assertTrue(
            Exceptional.of(solver.solve)
            .map(lambda _: False)
            .recover(lambda e: isinstance(e, StopIteration))
        )

    def test_implication(self):
        formula = """
not(
  forall <assgn> assgn_1="{<var> var_1} := <rhs>" in start:
      var_1 = "x" implies
  exists <var> var_2 in start:
      var_2 = "x")"""

        solver = ISLaSolver(LANG_GRAMMAR, formula, activate_unsat_support=True)

        self.assertTrue(
            Exceptional.of(solver.solve)
            .map(lambda _: False)
            .recover(lambda e: isinstance(e, StopIteration))
        )

    @pytest.mark.skip("Fails during CI for some reason, never locally")
    def test_equivalent(self):
        f1 = parse_isla('forall <var> var_1 in start: var_1 = "a"')
        f2 = parse_isla('forall <var> var_2 in start: var_2 = "a"')
        self.assertTrue(equivalent(f1, f2, LANG_GRAMMAR, timeout_seconds=60))

    def test_implies(self):
        f1 = parse_isla('forall <var> var_1 in start: var_1 = "a"')
        f2 = parse_isla('exists <var> var_2 in start: var_2 = "a"')
        self.assertTrue(implies(f1, f2, LANG_GRAMMAR, timeout_seconds=60))

    def test_negation_previous_smt_solutions(self):
        # See issue https://github.com/rindPHI/isla/issues/4 --- there should
        # be more than ten solutions to this problem, but before, solutions to
        # all the variables were negated *individually* (not per solution vector)
        # which limited the solution set to ten.
        GRAMMAR: Grammar = {
            "<start>": ["<point>"],
            "<point>": ["<x> <y> <z>"],
            "<x>": ["<digit>"],
            "<y>": ["<digit>"],
            "<z>": ["<digit>"],
            "<digit>": ["0", "1", "2", "3", "4", "5", "6", "7", "8", "9"],
        }

        solver = ISLaSolver(
            GRAMMAR,
            """
            forall <point> seed in start:
                (<= (+ (+ (^ (str.to.int seed.<x>) 2) (^ (str.to.int seed.<y>) 2)) (^ (str.to.int seed.<z>) 2)) 900)
            """,
            max_number_smt_instantiations=30,
        )

        solutions = [solver.solve() for _ in range(30)]
        print("\n".join(map(str, solutions)))
        self.assertEqual(30, len(solutions))

    def test_repair_correct_assignment(self):
        formula = """
forall <assgn> assgn_1="<var> := {<var> rhs}" in start:
  exists <assgn> assgn_2="{<var> lhs} := <rhs>" in start:
    (before(assgn_2, assgn_1) and (= lhs rhs))"""

        inp = "x := 1 ; y := x"

        solver = ISLaSolver(LANG_GRAMMAR, formula)
        self.assertEqual(inp, str(solver.repair(inp).orelse(lambda: "").get()))

    def test_repair_wrong_assignment(self):
        formula = """
forall <assgn> assgn_1="<var> := {<var> rhs}" in start:
  exists <assgn> assgn_2="{<var> lhs} := <rhs>" in start:
    (before(assgn_2, assgn_1) and (= lhs rhs))"""
        solver = ISLaSolver(LANG_GRAMMAR, formula)

        self.assertEqual(
            Maybe(True),
            solver.repair("x := 1 ; y := z")
            .map(to_id(print))
            .map(solver.check)
            .orelse(lambda: False),
        )

        self.assertEqual(
            Maybe(True),
            solver.repair("x := 0 ; y := z ; z := c")
            .map(to_id(print))
            .map(solver.check)
            .orelse(lambda: False),
        )

    def test_repair_long_wrong_assignment(self):
        formula = """
forall <assgn> assgn_1="<var> := {<var> rhs}" in start:
  exists <assgn> assgn_2="{<var> lhs} := <rhs>" in start:
    (before(assgn_2, assgn_1) and (= lhs rhs))"""
        solver = ISLaSolver(LANG_GRAMMAR, formula)

        self.assertEqual(
            Maybe(True),
            solver.repair("x := 1 ; x := a ; x := b ; x := c")
            .map(to_id(print))
            .map(solver.check)
            .orelse(lambda: False),
        )

    def test_repair_unrepairable_wrong_assignment(self):
        # If this test fails, it can be a good sign, since it requires a
        # structural change to succeed that was not implemented at the time
        # of writing the test.

        formula = """
forall <assgn> assgn_1="<var> := {<var> rhs}" in start:
  exists <assgn> assgn_2="{<var> lhs} := <rhs>" in start:
    (before(assgn_2, assgn_1) and (= lhs rhs))"""
        solver = ISLaSolver(LANG_GRAMMAR, formula)

        self.assertEqual(
            Maybe(False),
            solver.repair("x := a ; y := z ; z := c")
            .map(solver.check)
            .orelse(lambda: False),
        )

    def test_repair_unbalanced_xml_tree(self):
        solver = ISLaSolver(XML_GRAMMAR, XML_WELLFORMEDNESS_CONSTRAINT)

        self.assertEqual(
            Maybe(True),
            solver.repair("<a>asdf</b>")
            .map(to_id(print))
            .map(solver.check)
            .orelse(lambda: False),
        )

    def test_repair_undeclared_xml_namespace(self):
        solver = ISLaSolver(
            XML_GRAMMAR_WITH_NAMESPACE_PREFIXES, XML_NAMESPACE_CONSTRAINT
        )

        self.assertEqual(
            Maybe(True),
            solver.repair('<a><b x:y="asdf"/></a>')
            .map(to_id(print))
            .map(solver.check)
            .orelse(lambda: False),
        )

        self.assertEqual(
            Maybe(True),
            solver.repair('<a xmlns:z="fdsa"><b x:y="asdf"/></a>')
            .map(to_id(print))
            .map(solver.check)
            .orelse(lambda: False),
        )

        self.assertEqual(
            Maybe(True),
            solver.repair('<a w:z="fdsa"><b x:y="asdf"/></a>')
            .map(to_id(print))
            .map(solver.check)
            .orelse(lambda: False),
        )

    def test_mutate_assignment(self):
        formula = """
forall <assgn> assgn_1="<var> := {<var> rhs}" in start:
  exists <assgn> assgn_2="{<var> lhs} := <rhs>" in start:
    (before(assgn_2, assgn_1) and (= lhs rhs))"""

        inp = DerivationTree.from_parse_tree(
            next(EarleyParser(LANG_GRAMMAR).parse("x := 1 ; y := x"))
        )

        solver = ISLaSolver(LANG_GRAMMAR, formula)
        graph = gg.GrammarGraph.from_grammar(LANG_GRAMMAR)

        for _ in range(10):
            mutated = solver.mutate(inp)
            self.assertTrue(not inp.structurally_equal(mutated))
            self.assertTrue(graph.tree_is_valid(mutated))

    def test_solve_complex_numeric_formula_heartbeat(self):
        heartbeat_request_grammar = {
            "<start>": ["<heartbeat-request>"],
            "<heartbeat-request>": ["\x01<payload-length><payload><padding>"],
            "<payload-length>": ["<byte><byte>"],
            "<payload>": ["<bytes>"],
            "<padding>": ["<bytes>"],
            "<bytes>": ["<byte><bytes>", "<byte>"],
            "<byte>": [chr(i) for i in range(256)],
        }

        length_constraint = """
  256 * str.to_code(<payload-length>.<byte>[1])
+ str.to_code(<payload-length>.<byte>[2]) 
= str.len(<payload>) and
<payload-length>.<byte> = "\x01"
"""

        self.execute_generation_test(
            grammar=heartbeat_request_grammar,
            formula=length_constraint,
            max_number_free_instantiations=1,
            max_number_smt_instantiations=5,
            enforce_unique_trees_in_queue=True,
            num_solutions=5,
            # print_only=True
        )

    def test_solve_complex_quantifier_free_numeric_formula_heartbeat(self):
        heartbeat_request_grammar = {
            "<start>": ["<heartbeat-request>"],
            "<heartbeat-request>": ["\x01<payload-length><payload><padding>"],
            "<payload-length>": ["<byte><byte>"],
            "<payload>": ["<bytes>"],
            "<padding>": ["<bytes>"],
            "<bytes>": ["<byte><bytes>", "<byte>"],
            "<byte>": [chr(i) for i in range(256)],
        }

        solver = ISLaSolver(
            grammar=heartbeat_request_grammar, max_number_smt_instantiations=2
        )

        byte_1 = language.BoundVariable("<byte>_3879", "<byte>")
        payload = language.BoundVariable("<payload>_3824", "<payload>")
        byte_2 = language.BoundVariable("<byte>_3880", "<byte>")

        byte_1_tree = DerivationTree("<byte>", None, id=3879)
        byte_2_tree = DerivationTree("<byte>", None, id=3880)
        payload_tree = DerivationTree("<payload>", None, id=3824)

        formula_1 = language.SMTFormula(
            z3_eq(
                z3.IntVal(256) * z3.StrToCode(byte_1.to_smt())
                + z3.StrToCode(byte_2.to_smt()),
                z3.IntVal(2) * z3.Length(payload.to_smt()),
            ),
            instantiated_variables=OrderedSet([byte_2, payload, byte_1]),
            substitutions={
                byte_1: byte_1_tree,
                byte_2: byte_2_tree,
                payload: payload_tree,
            },
        )

        formula_2 = language.SMTFormula(
            z3_eq(byte_1.to_smt(), z3.StringVal("\x01")),
            instantiated_variables=OrderedSet([byte_1]),
            substitutions={byte_1: byte_1_tree},
        )

        solutions = solver.solve_quantifier_free_formula(
            cast(ImmutableList[language.SMTFormula], (formula_1, formula_2)), 2
        )

        self.assertEqual(2, len(solutions))

        for solution in solutions:
            self.assertEqual(3, len(solution))
            self.assertIn(byte_1_tree, solution)
            self.assertIn(byte_2_tree, solution)
            self.assertIn(payload_tree, solution)

            self.assertEqual(1, ord(str(solution[byte_1_tree])))

            self.assertEqual(
                256 * ord(str(solution[byte_1_tree])) + ord(str(solution[byte_2_tree])),
                2 * len(str(solution[payload_tree])),
            )

    def test_multiple_solutions_heartbeat(self):
        heartbeat_request_grammar = {
            "<start>": ["<heartbeat-request>"],
            "<heartbeat-request>": ["\x01<payload-length><payload><padding>"],
            "<payload-length>": ["<byte><byte>"],
            "<payload>": ["<bytes>"],
            "<padding>": ["<bytes>"],
            "<bytes>": ["<byte><bytes>", "<byte>"],
            "<byte>": [chr(i) for i in range(256)],
        }

        solver = ISLaSolver(
            grammar=heartbeat_request_grammar, max_number_smt_instantiations=2
        )

        byte_1 = language.BoundVariable("<byte>_3879", "<byte>")
        payload = language.BoundVariable("<payload>_3824", "<payload>")
        byte_2 = language.BoundVariable("<byte>_3880", "<byte>")

        byte_1_tree = DerivationTree("<byte>", None, id=3879)
        byte_2_tree = DerivationTree("<byte>", None, id=3880)
        payload_tree = DerivationTree("<payload>", None, id=3824)

        formula_1 = z3_eq(
            z3.IntVal(256) * z3.StrToCode(byte_1.to_smt())
            + z3.StrToCode(byte_2.to_smt()),
            z3.IntVal(2) * z3.Length(payload.to_smt()),
        )

        formula_2 = z3_eq(byte_1.to_smt(), z3.StringVal("\x01"))

        to_exclude = [
            {
                byte_1: z3.StringVal("\x01"),
                byte_2: z3.StringVal("\x00"),
                language.BoundVariable("<payload>_3824", "<payload>"): z3.StringVal(
                    "".join([random.choice(string.printable) for _ in range(256)])
                ),
            }
        ]

        sat_result, model = solver.solve_smt_formulas_with_language_constraints(
            {byte_1, byte_2, payload},
            cast(ImmutableList[z3.BoolRef], (formula_1, formula_2)),
            {
                byte_1: byte_1_tree,
                byte_2: byte_2_tree,
                payload: payload_tree,
            },
            to_exclude,
        )

        self.assertEqual(z3.sat, sat_result)

        self.assertEqual(3, len(model))
        self.assertIn(byte_1, model)
        self.assertIn(byte_2, model)
        self.assertIn(payload, model)

        self.assertEqual(1, ord(str(model[byte_1])))

        self.assertEqual(
            256 * ord(str(model[byte_1])) + ord(str(model[byte_2])),
            2 * len(str(model[payload])),
        )

        self.assertEqual(0, ord(smt_string_val_to_string(to_exclude[0][byte_2])))
        self.assertNotEqual(0, ord(str(model[byte_2])))

        self.assertNotEqual(
            to_exclude[0], {var: z3.StringVal(str(val)) for var, val in model.items()}
        )

    def test_filter_length_variables(self):
        byte_3879 = language.BoundVariable("<byte>_3879", "<byte>")
        payload_3824 = language.BoundVariable("<payload>_3824", "<payload>")
        byte_3880 = language.BoundVariable("<byte>_3880", "<byte>")

        # Test 1: `byte_3879` and `byte_3880` only occur in `str.to.code` expressions
        # or, in the case of `byte_3879`, in a simple equation.

        formula_1 = z3_eq(
            z3.IntVal(256) * z3.StrToCode(byte_3879.to_smt())
            + z3.StrToCode(byte_3880.to_smt()),
            z3.IntVal(2) * z3.Length(payload_3824.to_smt()),
        )

        formula_2 = z3_eq(byte_3879.to_smt(), z3.StringVal("\x01"))

        (length_vars, flexible_vars,) = ISLaSolver.filter_length_variables(
            {byte_3879, payload_3824, byte_3880}, (formula_1, formula_2)
        )

        self.assertEqual({payload_3824}, length_vars)
        self.assertEqual({byte_3879, byte_3880}, flexible_vars)

        # Test 2: Both `byte_...` variables have to be equal. This should not change
        # anything, as we can still work with the codes.

        formula_3 = z3_eq(byte_3879.to_smt(), byte_3880.to_smt())

        (length_vars, flexible_vars,) = ISLaSolver.filter_length_variables(
            {byte_3879, payload_3824, byte_3880}, (formula_1, formula_2, formula_3)
        )

        self.assertEqual({payload_3824}, length_vars)
        self.assertEqual({byte_3879, byte_3880}, flexible_vars)

        # Test 3: Variable `byte_3879` occurs in an equation with the length variable
        # variable `payload_3824`. Thus, all variables end up "flexible."

        formula_4 = z3_eq(byte_3879.to_smt(), payload_3824.to_smt())

        (length_vars, flexible_vars,) = ISLaSolver.filter_length_variables(
            {byte_3879, payload_3824, byte_3880},
            (formula_1, formula_2, formula_4),
        )

        self.assertEqual({byte_3879, byte_3880, payload_3824}, flexible_vars)

    def test_create_fixed_length_tree(self):
        payload_grammar = {
            "<start>": ["<payload>"],
            "<payload>": ["<bytes>"],
            "<bytes>": ["<byte><bytes>", "<byte>"],
            "<byte>": [chr(i) for i in range(256)],
        }

        result = create_fixed_length_tree(
            "<start>", canonical(payload_grammar), target_length=256
        )

        self.assertEqual(256, len(str(result)))

        # Check that parsing works correctly
        parser = PEGParser(payload_grammar)
        parser.parse(str(result))  # No error

    def test_create_zero_length_tree(self):
        payload_grammar = {
            "<start>": ["<payload>"],
            "<payload>": ["<bytes>"],
            "<bytes>": ["", "<byte><bytes>"],
            "<byte>": [chr(i) for i in range(256)],
        }

        result = create_fixed_length_tree(
            "<start>", canonical(payload_grammar), target_length=0
        )

        self.assertEqual(0, len(str(result)))

        # Check that parsing works correctly
        parser = PEGParser(payload_grammar)
        parser.parse(str(result))  # No error

    def test_get_nullable_nonterminals(self):
        grammar = canonical(
            {
                "<start>": ["<X>"],
                "<X>": ["x<chars><C>"],
                "<chars>": ["<char><chars>", "<char>", "<A>"],
                "<char>": ["a", "b", "c"],
                "<A>": ["<B>"],
                "<B>": [""],
                "<C>": ["<A>", "<B>"],
            }
        )

        self.assertEqual(
            {"<A>", "<B>", "<C>", "<chars>"}, nullable_nonterminals(grammar)
        )

    def test_create_zero_length_tree_impossible(self):
        grammar = {
            "<start>": ["<chars>"],
            "<chars>": ["<char><chars>", "<char>"],
            "<char>": ["a", "b", "c"],
        }

        result = create_fixed_length_tree(
            "<start>", canonical(grammar), target_length=0
        )

        self.assertEqual(None, result)

    def test_icmp_payload_bytes_count(self):
        # TODO: If bytes is nullable, `count` does not work!
        grammar = '''
<start> ::= <icmp_message>
<icmp_message> ::= <header> <payload_data>
<header> ::= <type> <code> <checksum> <header_data>
<payload_data> ::= <bytes> | ""
<type> ::= <byte>
<code> ::= <byte>
<checksum> ::= <byte> <byte>
<header_data> ::= <byte> <byte> <byte> <byte>
<byte> ::= <zerof> <zerof> " "
<bytes> ::= <byte> | <byte> <bytes>
<zerof> ::= "0" | "1" | "2" | "3" | "4" | "5" | "6" | "7" | "8" | "9" | "A" | "B" | "C" | "D" | "E" | "F"'''

        constraint = 'count(<payload_data>, "<byte>", "2")'

        self.execute_generation_test(
            grammar=grammar,
            formula=constraint,
            max_number_free_instantiations=1,
            max_number_smt_instantiations=1,
            enforce_unique_trees_in_queue=True,
            num_solutions=1,
        )

    def test_repair_icmp(self):
        grammar = '''
<start> ::= <icmp_message>
<icmp_message> ::= <header> <payload_data>
<header> ::= <type> <code> <checksum> <header_data>
<payload_data> ::= <bytes> | ""
<type> ::= <byte>
<code> ::= <byte>
<checksum> ::= <byte> <byte>
<header_data> ::= <byte> <byte> <byte> <byte>
<byte> ::= <zerof> <zerof> " "
<bytes> ::= <byte> | <byte> <bytes>
<zerof> ::= "0" | "1" | "2" | "3" | "4" | "5" | "6" | "7" | "8" | "9" | "A" | "B" | "C" | "D" | "E" | "F"'''

        constraint = '<type> = "08 "'
        inp = "00 00 00 00 00 00 00 00 00 00 "

        solver = ISLaSolver(grammar, constraint)
        result = solver.repair(inp)
        self.assertTrue(result.is_present())
        self.assertEqual("08" + inp[2:], str(result.get()))

    def test_repair_semantic_predicate_csv(self):
        csv_file = """a;b;c
1;2
3;4;5
7;8;9;10
"""

        constraint = 'count(<csv-record>, "<raw-field>", "3")'
        solver = ISLaSolver(CSV_GRAMMAR, constraint)
        result = solver.repair(csv_file)
        self.assertTrue(result.is_present())
        self.assertIn("a;b;c", str(result.get()))
        self.assertIn("3;4;5", str(result.get()))
        self.assertFalse(solver.check(csv_file))
        self.assertTrue(solver.check(result.get()))

    def test_repair_icmp_mock_checksum(self):
        grammar = '''
<start> ::= <icmp_message>
<icmp_message> ::= <header> <payload_data>
<header> ::= <type> <code> <checksum> <header_data>
<payload_data> ::= <bytes> | ""
<type> ::= <byte>
<code> ::= <byte>
<checksum> ::= <byte> <byte>
<header_data> ::= <byte> <byte> <byte> <byte>
<byte> ::= <zerof> <zerof> " "
<bytes> ::= <byte> | <byte> <bytes>
<zerof> ::= "0" | "1" | "2" | "3" | "4" | "5" | "6" | "7" | "8" | "9" | "A" | "B" | "C" | "D" | "E" | "F"'''

        constraint = "checksum(<start>, <checksum>)"
        inp = "00 00 00 00 00 00 00 00 00 00 "

        def mock_checksum(
            _1,
            _2: DerivationTree,
            checksum_tree: DerivationTree,
        ) -> SemPredEvalResult:
            return SemPredEvalResult(
                {
                    checksum_tree: DerivationTree.from_parse_tree(
                        parse("11 11 ", parse_bnf(grammar), "<checksum>")
                    )
                }
            )

        solver = ISLaSolver(
            grammar,
            constraint,
            semantic_predicates={
                SemanticPredicate("checksum", 2, mock_checksum, binds_tree=False)
            },
        )

        result = solver.repair(inp)

        self.assertTrue(result.is_present())
        self.assertEqual("11 11 ", str(result.get().get_subtree((0, 0, 2))))
        self.assertEqual("00 00 11 11 00 00 00 00 00 00 ", str(result.get()))

    def test_repair_icmp_mock_checksum_and_type(self):
        grammar = '''
<start> ::= <icmp_message>
<icmp_message> ::= <header> <payload_data>
<header> ::= <type> <code> <checksum> <header_data>
<payload_data> ::= <bytes> | ""
<type> ::= <byte>
<code> ::= <byte>
<checksum> ::= <byte> <byte>
<header_data> ::= <byte> <byte> <byte> <byte>
<byte> ::= <zerof> <zerof> " "
<bytes> ::= <byte> | <byte> <bytes>
<zerof> ::= "0" | "1" | "2" | "3" | "4" | "5" | "6" | "7" | "8" | "9" | "A" | "B" | "C" | "D" | "E" | "F"'''

        constraint = 'checksum(<start>, <checksum>) and <type> = "08 "'
        inp = "00 00 00 00 00 00 00 00 00 00 "

        def mock_checksum(
            _1,
            _2: DerivationTree,
            checksum_tree: DerivationTree,
        ) -> SemPredEvalResult:
            return SemPredEvalResult(
                {
                    checksum_tree: DerivationTree.from_parse_tree(
                        parse("11 11 ", parse_bnf(grammar), "<checksum>")
                    )
                }
            )

        solver = ISLaSolver(
            grammar,
            constraint,
            semantic_predicates={
                SemanticPredicate("checksum", 2, mock_checksum, binds_tree=False)
            },
        )

        result = solver.repair(inp)

        self.assertTrue(result.is_present())
        self.assertEqual("08 00 11 11 00 00 00 00 00 00 ", str(result.get()))

    def test_generate_abstracted_trees_icmp_type(self):
        grammar = '''
<start> ::= <icmp_message>
<icmp_message> ::= <header> <payload_data>
<header> ::= <type> <code> <checksum> <header_data>
<payload_data> ::= <bytes> | ""
<type> ::= <byte>
<code> ::= <byte>
<checksum> ::= <byte> <byte>
<header_data> ::= <byte> <byte> <byte> <byte>
<byte> ::= <zerof> <zerof> " "
<bytes> ::= <byte> | <byte> <bytes>
<zerof> ::= "0" | "1" | "2" | "3" | "4" | "5" | "6" | "7" | "8" | "9" | "A" | "B" | "C" | "D" | "E" | "F"'''

        inp = DerivationTree.from_parse_tree(
            next(
                EarleyParser(parse_bnf(grammar)).parse("00 00 00 00 00 00 00 00 00 00 ")
            )
        )

        abstracted_trees = generate_abstracted_trees(inp, {(0, 0, 0)})
        self.assertTrue(
            any(
                "<type>00 00 00 00 00 00 00 00 00 " == str(tree)
                for tree in abstracted_trees
            )
        )

    def test_generate_abstracted_trees_icmp_checksum(self):
        grammar = '''
<start> ::= <icmp_message>
<icmp_message> ::= <header> <payload_data>
<header> ::= <type> <code> <checksum> <header_data>
<payload_data> ::= <bytes> | ""
<type> ::= <byte>
<code> ::= <byte>
<checksum> ::= <byte> <byte>
<header_data> ::= <byte> <byte> <byte> <byte>
<byte> ::= <zerof> <zerof> " "
<bytes> ::= <byte> | <byte> <bytes>
<zerof> ::= "0" | "1" | "2" | "3" | "4" | "5" | "6" | "7" | "8" | "9" | "A" | "B" | "C" | "D" | "E" | "F"'''

        inp = DerivationTree.from_parse_tree(
            next(
                EarleyParser(parse_bnf(grammar)).parse("00 00 00 00 00 00 00 00 00 00 ")
            )
        )

        abstracted_trees = generate_abstracted_trees(inp, {(), (0, 0, 2)})
        self.assertIn("00 00 <checksum>00 00 00 00 00 00 ", map(str, abstracted_trees))

    def test_generate_abstracted_trees_icmp_checksum_and_type(self):
        grammar = '''
<start> ::= <icmp_message>
<icmp_message> ::= <header> <payload_data>
<header> ::= <type> <code> <checksum> <header_data>
<payload_data> ::= <bytes> | ""
<type> ::= <byte>
<code> ::= <byte>
<checksum> ::= <byte> <byte>
<header_data> ::= <byte> <byte> <byte> <byte>
<byte> ::= <zerof> <zerof> " "
<bytes> ::= <byte> | <byte> <bytes>
<zerof> ::= "0" | "1" | "2" | "3" | "4" | "5" | "6" | "7" | "8" | "9" | "A" | "B" | "C" | "D" | "E" | "F"'''

        inp = DerivationTree.from_parse_tree(
            next(
                EarleyParser(parse_bnf(grammar)).parse("00 00 00 00 00 00 00 00 00 00 ")
            )
        )

        abstracted_trees = list(
            map(str, generate_abstracted_trees(inp, {(), (0, 0, 2), (0, 0, 0)}))
        )

        expected_repair_1 = "<type>00 00 00 00 00 00 00 00 00 "
        expected_repair_2 = "00 00 <checksum>00 00 00 00 00 00 "
        expected_repair_3 = "<type>00 <checksum>00 00 00 00 00 00 "

        print("\n".join(abstracted_trees))
        self.assertIn(abstracted_trees.index(expected_repair_1), [0, 1])
        self.assertIn(abstracted_trees.index(expected_repair_2), [0, 1])
        self.assertEqual(2, abstracted_trees.index(expected_repair_3))

    def test_nonterminating_simple_length_constraint(self):
        grammar = '''<start> ::= <chars>
<chars> ::= <char> <chars> | ""
<char> ::= "A" | "a" | "B" | "b"'''

        constraint = "str.len(<chars>) < 10"

        self.execute_generation_test(
            constraint,
            grammar=grammar,
            max_number_smt_instantiations=10,
            num_solutions=10,
        )

    def test_nonterminating_simple_length_constraint_impossible(self):
        grammar = '''<start> ::= <chars>
<chars> ::= <char> <chars> | <char>
<char> ::= "A" | "a" | "B" | "b"'''

        constraint = "str.len(<chars>) = 0"

        try:
            self.execute_generation_test(
                constraint,
                grammar=grammar,
                max_number_smt_instantiations=10,
                num_solutions=10,
            )
            self.fail("Expected error")
        except RuntimeError as exc:
            self.assertIn("Could not create a tree", str(exc))

<<<<<<< HEAD
    def test_issue_39(self):
        # https://github.com/rindPHI/isla/issues/39
        grammar = """
<start> ::= <sequences>
<sequences> ::= <sequence> <sequences> | ""
<sequence> ::= "X"
"""
        constraint = """
exists int seqs: (
    count(<start>, "<sequence>", seqs) and
    str.to.int(seqs) >= 3
    )
"""
=======
    def test_issue_36(self):
        # https://github.com/rindPHI/isla/issues/36
        grammar = {
            "<start>": ["<sequence>"],
            "<value>": ["<sequence>", "<atom>"],
            "<sequence>": ["S<sequence-length><value>"],
            "<atom>": ["A<atom-length><atom-value>"],
            "<atom-value>": ["T", "F"],  # <-- New
            "<sequence-length>": ["<length>"],
            "<atom-length>": ["<length>"],
            "<length>": crange("\x00", "\xff"),
        }

        constraint = """
str.to_code(<atom>.<atom-length>) = 1
and
str.to_code(<sequence>.<sequence-length>) = str.len(<sequence>.<value>)
"""

>>>>>>> 5ed9fc8a
        self.execute_generation_test(
            constraint,
            grammar=grammar,
            max_number_free_instantiations=1,
<<<<<<< HEAD
            max_number_smt_instantiations=3,
            num_solutions=3,
            enforce_unique_trees_in_queue=False,
        )

=======
            max_number_smt_instantiations=1,
            num_solutions=10,
            enable_optimized_z3_queries=False,
        )

    def test_smt_formulas_referring_to_subtrees(self):
        # Sub test case for `test_issue_36`
        atom_length_926 = language.BoundVariable("<atom-length>_926", "<atom-length>")
        sequence_length_777 = language.BoundVariable(
            "<sequence-length>_777", "<sequence-length>"
        )
        value_778 = language.BoundVariable("<value>_778", "<value>")
        sequence_length_446 = language.BoundVariable(
            "<sequence-length>_446", "<sequence-length>"
        )
        value_447 = language.BoundVariable("<value>_447", "<value>")

        atom_length_926_tree = DerivationTree("<atom-length>", None, id=926)

        value_778_tree = DerivationTree(
            "<value>",
            (
                DerivationTree(
                    "<atom>",
                    (
                        DerivationTree("A", (), id=925),
                        atom_length_926_tree,  # <-- Solution of formula_1
                        DerivationTree("<atom-value>", None, id=927),
                    ),
                    id=852,
                ),
            ),
            id=778,
        )

        formula_1 = language.SMTFormula(
            z3_eq(z3.StrToCode(atom_length_926.to_smt()), z3.IntVal(1)),
            instantiated_variables=OrderedSet({atom_length_926}),
            substitutions={atom_length_926: atom_length_926_tree},
        )

        formula_2 = language.SMTFormula(
            z3_eq(
                z3.StrToCode(sequence_length_777.to_smt()),
                z3.Length(value_778.to_smt()),
            ),
            instantiated_variables=OrderedSet({sequence_length_777, value_778}),
            substitutions={
                sequence_length_777: DerivationTree("<sequence-length>", None, id=777),
                value_778: value_778_tree,
            },
        )

        formula_3 = language.SMTFormula(
            z3_eq(
                z3.StrToCode(sequence_length_446.to_smt()),
                z3.Length(value_447.to_smt()),
            ),
            instantiated_variables=OrderedSet({sequence_length_446, value_447}),
            substitutions={
                sequence_length_446: DerivationTree("<sequence-length>", None, id=446),
                value_447: DerivationTree(
                    "<value>",
                    (
                        DerivationTree(
                            "<sequence>",
                            (
                                DerivationTree("S", (), id=776),
                                DerivationTree("<sequence-length>", None, id=777),
                                value_778_tree,  # <-- Solution of formula_2, but
                                # that solution is in turn influenced by formula_1
                            ),
                        ),
                    ),
                ),
            },
        )

        result = smt_formulas_referring_to_subtrees([formula_1, formula_2, formula_3])

        # formula_1 should be in the result since it needs to be instantiated for the
        # other two formulas.
        self.assertIn(formula_1, result)

        # No other formula should be in the result set. For example, formula_2 should
        # not be a result since the solution of formula_1 changes the substitutions of
        # formula_2.
        self.assertEqual(1, len(result))

>>>>>>> 5ed9fc8a
    def execute_generation_test(
        self,
        formula: language.Formula | str = "true",
        structural_predicates: Set[
            language.StructuralPredicate
        ] = STANDARD_STRUCTURAL_PREDICATES,
        semantic_predicates: Set[
            language.SemanticPredicate
        ] = STANDARD_SEMANTIC_PREDICATES,
        grammar=LANG_GRAMMAR,
        num_solutions=50,
        print_solutions=False,
        max_number_free_instantiations=1,
        max_number_smt_instantiations=1,
        enforce_unique_trees_in_queue=True,
        debug=False,
        state_tree_out="/tmp/state_tree.xml",
        log_out="/tmp/isla_log.txt",
        custom_test_func: Optional[
            Callable[[isla.derivation_tree.DerivationTree], Union[bool, str]]
        ] = None,
        cost_computer: Optional[CostComputer] = None,
        print_only: bool = False,
        timeout_seconds: Optional[int] = None,
        global_fuzzer: bool = False,
        fuzzer_factory: Callable[
            [Grammar], GrammarFuzzer
        ] = lambda grammar: GrammarCoverageFuzzer(grammar),
        tree_insertion_methods=DIRECT_EMBEDDING + SELF_EMBEDDING + CONTEXT_ADDITION,
        activate_unsat_support: bool = False,
        enable_optimized_z3_queries=True,
    ):
        logger = logging.getLogger(type(self).__name__)

        if debug:
            for f in [f for f in [state_tree_out, log_out] if os.path.exists(f)]:
                os.remove(f)

        solver = ISLaSolver(
            grammar=grammar,
            formula=formula,
            structural_predicates=structural_predicates,
            semantic_predicates=semantic_predicates,
            max_number_free_instantiations=max_number_free_instantiations,
            max_number_smt_instantiations=max_number_smt_instantiations,
            enforce_unique_trees_in_queue=enforce_unique_trees_in_queue,
            debug=debug,
            cost_computer=cost_computer,
            timeout_seconds=timeout_seconds,
            global_fuzzer=global_fuzzer,
            fuzzer_factory=fuzzer_factory,
            tree_insertion_methods=tree_insertion_methods,
            activate_unsat_support=activate_unsat_support,
            enable_optimized_z3_queries=enable_optimized_z3_queries,
        )

        if debug:
            file_handler = logging.FileHandler(log_out)
            for name in logging.root.manager.loggerDict:
                logging.getLogger(name).addHandler(file_handler)

        if isinstance(formula, str):
            formula = parse_isla(
                formula, grammar, structural_predicates, semantic_predicates
            )

        constant = Maybe.from_iterator(
            (
                c
                for c in VariablesCollector.collect(formula)
                if isinstance(c, language.Constant) and not c.is_numeric()
            )
        ).orelse(lambda: start_constant())

        def print_tree():
            if debug:
                with open(state_tree_out, "w") as file:
                    file.write(
                        TestSolver.state_tree_to_xml(
                            solver.state_tree_root, solver.state_tree, solver.costs
                        )
                    )
                    print(f"Written derivation data (XML) to {state_tree_out}")
                    print(f"Written log {log_out}")

        solutions_found = 0
        for idx in range(num_solutions):
            try:
                assignment = solver.solve()
            except TimeoutError:
                logger.info("TIMEOUT")
                break
            except StopIteration:
                logger.info("UNSAT / no more solutions found")
                break

            solutions_found += 1
            logger.info(f"Found solution no. %d: %s", solutions_found, assignment)

            if not print_only:
                self.assertTrue(
                    isla.evaluator.evaluate(
                        formula.substitute_expressions({constant: assignment}),
                        assignment,
                        grammar,
                    ),
                    f"Solution {assignment} does not satisfy constraint {formula}",
                )

                if custom_test_func:
                    test_result = custom_test_func(assignment)
                    if test_result is not True:
                        self.fail(
                            f"Solution WRONG: '{assignment}'"
                            if not isinstance(test_result, str)
                            else f"Solution WRONG: '{assignment}', message: {test_result}, "
                            f"tree: {assignment.to_parse_tree()}"
                        )

            if print_solutions:
                print(str(assignment))

        if not solutions_found:
            self.fail("No solution found.")
        if solutions_found < num_solutions:
            self.fail(f"Only found {solutions_found} solutions")

        print_tree()


if __name__ == "__main__":
    unittest.main()<|MERGE_RESOLUTION|>--- conflicted
+++ resolved
@@ -38,7 +38,6 @@
 from isla import isla_shortcuts as sc
 from isla import language
 from isla.derivation_tree import DerivationTree
-from isla.evaluator import well_formed
 from isla.existential_helpers import DIRECT_EMBEDDING, SELF_EMBEDDING, CONTEXT_ADDITION
 from isla.fuzzer import GrammarFuzzer, GrammarCoverageFuzzer
 from isla.helpers import crange, Exceptional, Maybe, to_id, canonical
@@ -72,7 +71,6 @@
     create_fixed_length_tree,
     generate_abstracted_trees,
     nullable_nonterminals,
-    smt_formulas_referring_to_subtrees,
 )
 from isla.type_defs import Grammar, ImmutableList
 from isla.z3_helpers import z3_eq, smt_string_val_to_string
@@ -1699,21 +1697,6 @@
         except RuntimeError as exc:
             self.assertIn("Could not create a tree", str(exc))
 
-<<<<<<< HEAD
-    def test_issue_39(self):
-        # https://github.com/rindPHI/isla/issues/39
-        grammar = """
-<start> ::= <sequences>
-<sequences> ::= <sequence> <sequences> | ""
-<sequence> ::= "X"
-"""
-        constraint = """
-exists int seqs: (
-    count(<start>, "<sequence>", seqs) and
-    str.to.int(seqs) >= 3
-    )
-"""
-=======
     def test_issue_36(self):
         # https://github.com/rindPHI/isla/issues/36
         grammar = {
@@ -1733,18 +1716,10 @@
 str.to_code(<sequence>.<sequence-length>) = str.len(<sequence>.<value>)
 """
 
->>>>>>> 5ed9fc8a
         self.execute_generation_test(
             constraint,
             grammar=grammar,
             max_number_free_instantiations=1,
-<<<<<<< HEAD
-            max_number_smt_instantiations=3,
-            num_solutions=3,
-            enforce_unique_trees_in_queue=False,
-        )
-
-=======
             max_number_smt_instantiations=1,
             num_solutions=10,
             enable_optimized_z3_queries=False,
@@ -1834,7 +1809,29 @@
         # formula_2.
         self.assertEqual(1, len(result))
 
->>>>>>> 5ed9fc8a
+
+    def test_issue_39(self):
+        # https://github.com/rindPHI/isla/issues/39
+        grammar = """
+<start> ::= <sequences>
+<sequences> ::= <sequence> <sequences> | ""
+<sequence> ::= "X"
+"""
+        constraint = """
+exists int seqs: (
+    count(<start>, "<sequence>", seqs) and
+    str.to.int(seqs) >= 3
+    )
+"""
+        self.execute_generation_test(
+            constraint,
+            grammar=grammar,
+            max_number_free_instantiations=1,
+            max_number_smt_instantiations=3,
+            num_solutions=3,
+            enforce_unique_trees_in_queue=False,
+        )
+
     def execute_generation_test(
         self,
         formula: language.Formula | str = "true",
@@ -1865,7 +1862,6 @@
         ] = lambda grammar: GrammarCoverageFuzzer(grammar),
         tree_insertion_methods=DIRECT_EMBEDDING + SELF_EMBEDDING + CONTEXT_ADDITION,
         activate_unsat_support: bool = False,
-        enable_optimized_z3_queries=True,
     ):
         logger = logging.getLogger(type(self).__name__)
 
@@ -1888,7 +1884,6 @@
             fuzzer_factory=fuzzer_factory,
             tree_insertion_methods=tree_insertion_methods,
             activate_unsat_support=activate_unsat_support,
-            enable_optimized_z3_queries=enable_optimized_z3_queries,
         )
 
         if debug:
